[![Build Status](https://github.com/IBM/LNN/actions/workflows/build.yml/badge.svg?branch=master)](https://github.com/IBM/LNN/actions/workflows/build.yml?query=branch%3Amaster)
[![License](https://img.shields.io/badge/license-Apache%202.0-blueviolet)](https://github.com/IBM/LNN/blob/master/LICENSE)
[![CII Best Practices](https://bestpractices.coreinfrastructure.org/projects/5926/badge)](https://bestpractices.coreinfrastructure.org/projects/5926)
[![Code style: black](https://img.shields.io/badge/code%20style-black-000000.svg)](https://github.com/psf/black)

# Logical Neural Networks
LNNs are a novel `Neuro = Symbolic` framework designed to seamlessly provide key
properties of both neural nets (learning) and symbolic logic (knowledge and reasoning).

- Every neuron has a meaning as a component of a formula in a weighted
  real-valued logic, yielding a highly interpretable disentangled representation.
- Inference is omnidirectional rather than focused on predefined target
  variables, and corresponds to logical reasoning, including classical
  first-order logic theorem proving as a special case.
- The model is end-to-end differentiable, and learning minimizes a novel loss
  function capturing logical contradiction, yielding resilience to inconsistent
  knowledge.
- It also enables the open-world assumption by maintaining bounds on truth values
  which can have probabilistic semantics, yielding resilience to incomplete
  knowledge.

## Quickstart
To install the LNN:
1. Install [GraphViz](https://www.graphviz.org/download/) and gmp (libgmp3-dev)
      <details>
      <summary>Tips for installing Graphviz</summary>
      <div>
      If you experience a "graphviz/cgraph.h" file not found error, try the following:
      
      ```bash
      # Using Conda
      conda install --channel conda-forge pygraphviz

      ```
      Alternatively you can install the OS specific versions as follows:
      ```bash
      # Ubuntu and Debian
      sudo apt-get install graphviz graphviz-dev
      ```
      ```bash
      # MacOS
      brew install graphviz
      ```
      ```bash
<<<<<<< HEAD
      # Windows
      conda install --channel conda-forge pygraphviz
=======
      # Windows / Powershell
      sudo apt-get install python3-dev graphviz libgraphviz-dev pkg-config
>>>>>>> 6ef70e06
      ```
      </div></details>

      <details>
      <summary>Tips for installing gmp</summary>
      <div>

      If you experience a "gmp.h" file not found error, try the following:
      ```bash
      # MacOS
      brew install gmp
      env "CFLAGS=-I/usr/local/include -L/usr/local/lib" pip install pycddlib
      ```
      ``` bash
      # Windows Powershell / Anaconda 
      conda install --channel conda-forge pygraphviz
      ```
      ```bash
      # Ubuntu and Debian
      sudo apt-get install python3-dev graphviz libgraphviz-dev pkg-config
      sudo -H apt-get install libgmp-dev python3-dev
      ```
      </div></details>

2. Make sure that the python version you use in line with our [setup](https://github.com/IBM/LNN/blob/master/setup.py) file, using a fresh environment is always a good idea:
    ```commandline
    conda create -n lnn python=3.9 -y
    conda activate lnn
    ```
3. Install the LNN as a library:
    ```commandline
    pip install git+https://github.com/IBM/LNN.git
    ```

## Contribution
Contributions to the LNN codebase are welcome!

Please have a look at the [contribution guide](https://github.com/IBM/LNN/blob/master/CONTRIBUTING.md) for more information on how to set up the LNN for contributing and how to follow our development standards.

## Documentation
| [Read the Docs][Docs] | [Academic Papers][Papers]	| [Educational Resources][Education] | [Neuro-Symbolic AI][Neuro-Symbolic AI] | [API Overview][API] | [Python Module][Module] |
|:-----------------------:|:---------------------------:|:-----------------:|:----------:|:-------:|:-------:|
| [<img src=https://raw.githubusercontent.com/IBM/LNN/master/docsrc/images/icons/doc.png alt="Docs" width="60"/>][Docs] | [<img src=https://raw.githubusercontent.com/IBM/LNN/master/docsrc/images/icons/academic.png alt="Academic Papers" width="60"/>][Papers] |  [<img src=https://raw.githubusercontent.com/IBM/LNN/master/docsrc/images/icons/help.png alt="Getting Started" width="60"/>][Education] | [<img src=https://raw.githubusercontent.com/IBM/LNN/master/docsrc/images/icons/nsai.png alt="Neuro-Symbolic AI" width="60"/>][Neuro-Symbolic AI] | [<img src=https://raw.githubusercontent.com/IBM/LNN/master/docsrc/images/icons/api.png alt="API" width="60"/>][API] | [<img src=https://raw.githubusercontent.com/IBM/LNN/master/docsrc/images/icons/python.png alt="Python Module" width="60"/>][Module] |

## Citation
If you use Logical Neural Networks for research, please consider citing the
reference paper:
```raw
@article{riegel2020logical,
  title={Logical neural networks},
  author={Riegel, Ryan and Gray, Alexander and Luus, Francois and Khan, Naweed and Makondo, Ndivhuwo and Akhalwaya, Ismail Yunus and Qian, Haifeng and Fagin, Ronald and Barahona, Francisco and Sharma, Udit and others},
  journal={arXiv preprint arXiv:2006.13155},
  year={2020}
}
```

[Docs]: https://ibm.github.io/LNN/introduction.html
[Papers]: https://ibm.github.io/LNN/papers.html
[Education]: https://ibm.github.io/LNN/education/education.html
[API]: https://ibm.github.io/LNN/usage.html
[Module]: https://ibm.github.io/LNN/lnn/LNN.html
[Neuro-Symbolic AI]: https://research.ibm.com/teams/neuro-symbolic-ai<|MERGE_RESOLUTION|>--- conflicted
+++ resolved
@@ -42,13 +42,9 @@
       brew install graphviz
       ```
       ```bash
-<<<<<<< HEAD
+      
       # Windows
       conda install --channel conda-forge pygraphviz
-=======
-      # Windows / Powershell
-      sudo apt-get install python3-dev graphviz libgraphviz-dev pkg-config
->>>>>>> 6ef70e06
       ```
       </div></details>
 
